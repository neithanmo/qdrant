[package]
name = "segment"
version = "0.3.1"
authors = ["Andrey Vasnetsov <vasnetsov93@gmail.com>"]
edition = "2021"

# See more keys and their definitions at https://doc.rust-lang.org/cargo/reference/manifest.html

[dev-dependencies]
pprof = { version = "0.7", features = ["flamegraph", "prost-codec"] }
tempdir = "0.3.7"
criterion = "0.3"
rmp-serde = "~1.0"

[dependencies]

<<<<<<< HEAD
parking_lot = "0.11"
=======
ndarray = { version = "0.15", features = ["blas"] }
blas-src = { version = "0.8", default-features = false, features = ["openblas"] }
openblas-src = { version = "0.10", default-features = false, features = ["cblas", "static"] }

parking_lot = "0.12"
>>>>>>> bb8dba39
itertools = "0.10"
rocksdb = { version = "0.18.0", default-features = false, features = [ "snappy" ] }
uuid = { version = "0.8", features = ["v4", "serde"] }
bincode = "1.3"
serde = { version = "~1.0", features = ["derive", "rc"] }
serde_json = "~1.0"
serde_cbor = "0.11.2"
ordered-float = "2.10"
thiserror = "1.0"
atomic_refcell = "0.1.8"
atomicwrites = "0.3.1"
memmap = "0.7.0"
schemars = { version = "0.8.8", features = ["uuid"] }
log = "0.4"
geo = "0.19.0"
geohash = "0.12.0"
num-traits = "0.2.14"
num-derive = "0.3.3"
rand = "0.8"
bit-vec = "0.6"
seahash = "4.1.0"

[[bench]]
name = "vector_search"
harness = false

[[bench]]
name = "hnsw_build_graph"
harness = false

[[bench]]
name = "hnsw_search_graph"
harness = false

[[bench]]
name = "hnsw_build_asymptotic"
harness = false

[[bench]]
name = "serde_formats"
<<<<<<< HEAD
harness = false
=======
harness = false

[[bench]]
name = "id_type_benchmark"
harness = false

[patch.crates-io]
# Env flag OPENBLAS_DYNAMIC_ARCH is implemented in this custom fork
# Which allows to build openblas with dynamic CPU architecture selection
openblas-src = { git = "https://github.com/qdrant/openblas-src.git" }
>>>>>>> bb8dba39
<|MERGE_RESOLUTION|>--- conflicted
+++ resolved
@@ -14,15 +14,7 @@
 
 [dependencies]
 
-<<<<<<< HEAD
-parking_lot = "0.11"
-=======
-ndarray = { version = "0.15", features = ["blas"] }
-blas-src = { version = "0.8", default-features = false, features = ["openblas"] }
-openblas-src = { version = "0.10", default-features = false, features = ["cblas", "static"] }
-
 parking_lot = "0.12"
->>>>>>> bb8dba39
 itertools = "0.10"
 rocksdb = { version = "0.18.0", default-features = false, features = [ "snappy" ] }
 uuid = { version = "0.8", features = ["v4", "serde"] }
@@ -63,17 +55,8 @@
 
 [[bench]]
 name = "serde_formats"
-<<<<<<< HEAD
-harness = false
-=======
 harness = false
 
 [[bench]]
 name = "id_type_benchmark"
-harness = false
-
-[patch.crates-io]
-# Env flag OPENBLAS_DYNAMIC_ARCH is implemented in this custom fork
-# Which allows to build openblas with dynamic CPU architecture selection
-openblas-src = { git = "https://github.com/qdrant/openblas-src.git" }
->>>>>>> bb8dba39
+harness = false